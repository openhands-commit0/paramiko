--- conflicted
+++ resolved
@@ -438,7 +438,6 @@
         self.assertEqual(K, transport._K)
         self.assertEqual(H, hexlify(transport._H).upper())
         self.assertEqual(x, hexlify(transport._message.asbytes()).upper())
-<<<<<<< HEAD
         self.assertTrue(transport._activated)
 
     def test_11_kex_nistp256_client(self):
@@ -480,7 +479,4 @@
         kex.parse_next(paramiko.kex_ecdh_nist._MSG_KEXECDH_INIT, msg)
         self.assertEqual(K, transport._K)
         self.assertTrue(transport._activated)
-        self.assertEqual(H, hexlify(transport._H).upper())
-=======
-        self.assertTrue(transport._activated)
->>>>>>> 068b0914
+        self.assertEqual(H, hexlify(transport._H).upper())