# -*- coding: utf-8 -*-
# Copyright (C) 2003-2009  Robey Pointer <robeypointer@gmail.com>
#
# This file is part of paramiko.
#
# Paramiko is free software; you can redistribute it and/or modify it under the
# terms of the GNU Lesser General Public License as published by the Free
# Software Foundation; either version 2.1 of the License, or (at your option)
# any later version.
#
# Paramiko is distributed in the hope that it will be useful, but WITHOUT ANY
# WARRANTY; without even the implied warranty of MERCHANTABILITY or FITNESS FOR
# A PARTICULAR PURPOSE.  See the GNU Lesser General Public License for more
# details.
#
# You should have received a copy of the GNU Lesser General Public License
# along with Paramiko; if not, write to the Free Software Foundation, Inc.,
# 59 Temple Place, Suite 330, Boston, MA  02111-1307  USA.

"""
Some unit tests for public/private key objects.
"""

import unittest
import os
from binascii import hexlify
from hashlib import md5
import base64

from paramiko import RSAKey, DSSKey, ECDSAKey, Ed25519Key, Message, util
from paramiko.py3compat import StringIO, byte_chr, b, bytes, PY2

from tests.util import test_path

# from openssh's ssh-keygen
PUB_RSA = 'ssh-rsa AAAAB3NzaC1yc2EAAAABIwAAAIEA049W6geFpmsljTwfvI1UmKWWJPNFI74+vNKTk4dmzkQY2yAMs6FhlvhlI8ysU4oj71ZsRYMecHbBbxdN79+JRFVYTKaLqjwGENeTd+yv4q+V2PvZv3fLnzApI3l7EJCqhWwJUHJ1jAkZzqDx0tyOL4uoZpww3nmE0kb3y21tH4c='
PUB_DSS = 'ssh-dss AAAAB3NzaC1kc3MAAACBAOeBpgNnfRzr/twmAQRu2XwWAp3CFtrVnug6s6fgwj/oLjYbVtjAy6pl/h0EKCWx2rf1IetyNsTxWrniA9I6HeDj65X1FyDkg6g8tvCnaNB8Xp/UUhuzHuGsMIipRxBxw9LF608EqZcj1E3ytktoW5B5OcjrkEoz3xG7C+rpIjYvAAAAFQDwz4UnmsGiSNu5iqjn3uTzwUpshwAAAIEAkxfFeY8P2wZpDjX0MimZl5wkoFQDL25cPzGBuB4OnB8NoUk/yjAHIIpEShw8V+LzouMK5CTJQo5+Ngw3qIch/WgRmMHy4kBq1SsXMjQCte1So6HBMvBPIW5SiMTmjCfZZiw4AYHK+B/JaOwaG9yRg2Ejg4Ok10+XFDxlqZo8Y+wAAACARmR7CCPjodxASvRbIyzaVpZoJ/Z6x7dAumV+ysrV1BVYd0lYukmnjO1kKBWApqpH1ve9XDQYN8zgxM4b16L21kpoWQnZtXrY3GZ4/it9kUgyB7+NwacIBlXa8cMDL7Q/69o0d54U0X/NeX5QxuYR6OMJlrkQB7oiW/P/1mwjQgE='
PUB_ECDSA_256 = 'ecdsa-sha2-nistp256 AAAAE2VjZHNhLXNoYTItbmlzdHAyNTYAAAAIbmlzdHAyNTYAAABBBJSPZm3ZWkvk/Zx8WP+fZRZ5/NBBHnGQwR6uIC6XHGPDIHuWUzIjAwA0bzqkOUffEsbLe+uQgKl5kbc/L8KA/eo='
PUB_ECDSA_384 = 'ecdsa-sha2-nistp384 AAAAE2VjZHNhLXNoYTItbmlzdHAzODQAAAAIbmlzdHAzODQAAABhBBbGibQLW9AAZiGN2hEQxWYYoFaWKwN3PKSaDJSMqmIn1Z9sgRUuw8Y/w502OGvXL/wFk0i2z50l3pWZjD7gfMH7gX5TUiCzwrQkS+Hn1U2S9aF5WJp0NcIzYxXw2r4M2A=='
PUB_ECDSA_521 = 'ecdsa-sha2-nistp521 AAAAE2VjZHNhLXNoYTItbmlzdHA1MjEAAAAIbmlzdHA1MjEAAACFBACaOaFLZGuxa5AW16qj6VLypFbLrEWrt9AZUloCMefxO8bNLjK/O5g0rAVasar1TnyHE9qj4NwzANZASWjQNbc4MAG8vzqezFwLIn/kNyNTsXNfqEko9OgHZknlj2Z79dwTJcRAL4QLcT5aND0EHZLB2fAUDXiWIb2j4rg1mwPlBMiBXA=='

FINGER_RSA = '1024 60:73:38:44:cb:51:86:65:7f:de:da:a2:2b:5a:57:d5'
FINGER_DSS = '1024 44:78:f0:b9:a2:3c:c5:18:20:09:ff:75:5b:c1:d2:6c'
FINGER_ECDSA_256 = '256 25:19:eb:55:e6:a1:47:ff:4f:38:d2:75:6f:a5:d5:60'
FINGER_ECDSA_384 = '384 c1:8d:a0:59:09:47:41:8e:a8:a6:07:01:29:23:b4:65'
FINGER_ECDSA_521 = '521 44:58:22:52:12:33:16:0e:ce:0e:be:2c:7c:7e:cc:1e'
SIGNED_RSA = '20:d7:8a:31:21:cb:f7:92:12:f2:a4:89:37:f5:78:af:e6:16:b6:25:b9:97:3d:a2:cd:5f:ca:20:21:73:4c:ad:34:73:8f:20:77:28:e2:94:15:08:d8:91:40:7a:85:83:bf:18:37:95:dc:54:1a:9b:88:29:6c:73:ca:38:b4:04:f1:56:b9:f2:42:9d:52:1b:29:29:b4:4f:fd:c9:2d:af:47:d2:40:76:30:f3:63:45:0c:d9:1d:43:86:0f:1c:70:e2:93:12:34:f3:ac:c5:0a:2f:14:50:66:59:f1:88:ee:c1:4a:e9:d1:9c:4e:46:f0:0e:47:6f:38:74:f1:44:a8'

RSA_PRIVATE_OUT = """\
-----BEGIN RSA PRIVATE KEY-----
MIICWgIBAAKBgQDTj1bqB4WmayWNPB+8jVSYpZYk80Ujvj680pOTh2bORBjbIAyz
oWGW+GUjzKxTiiPvVmxFgx5wdsFvF03v34lEVVhMpouqPAYQ15N37K/ir5XY+9m/
d8ufMCkjeXsQkKqFbAlQcnWMCRnOoPHS3I4vi6hmnDDeeYTSRvfLbW0fhwIBIwKB
gBIiOqZYaoqbeD9OS9z2K9KR2atlTxGxOJPXiP4ESqP3NVScWNwyZ3NXHpyrJLa0
EbVtzsQhLn6rF+TzXnOlcipFvjsem3iYzCpuChfGQ6SovTcOjHV9z+hnpXvQ/fon
soVRZY65wKnF7IAoUwTmJS9opqgrN6kRgCd3DASAMd1bAkEA96SBVWFt/fJBNJ9H
tYnBKZGw0VeHOYmVYbvMSstssn8un+pQpUm9vlG/bp7Oxd/m+b9KWEh2xPfv6zqU
avNwHwJBANqzGZa/EpzF4J8pGti7oIAPUIDGMtfIcmqNXVMckrmzQ2vTfqtkEZsA
4rE1IERRyiJQx6EJsz21wJmGV9WJQ5kCQQDwkS0uXqVdFzgHO6S++tjmjYcxwr3g
H0CoFYSgbddOT6miqRskOQF3DZVkJT3kyuBgU2zKygz52ukQZMqxCb1fAkASvuTv
qfpH87Qq5kQhNKdbbwbmd2NxlNabazPijWuphGTdW0VfJdWfklyS2Kr+iqrs/5wV
HhathJt636Eg7oIjAkA8ht3MQ+XSl9yIJIS8gVpbPxSw5OMfw0PjVE7tBdQruiSc
nvuQES5C9BMHjF39LZiGH1iLQy7FgdHyoP+eodI7
-----END RSA PRIVATE KEY-----
"""

DSS_PRIVATE_OUT = """\
-----BEGIN DSA PRIVATE KEY-----
MIIBuwIBAAKBgQDngaYDZ30c6/7cJgEEbtl8FgKdwhba1Z7oOrOn4MI/6C42G1bY
wMuqZf4dBCglsdq39SHrcjbE8Vq54gPSOh3g4+uV9Rcg5IOoPLbwp2jQfF6f1FIb
sx7hrDCIqUcQccPSxetPBKmXI9RN8rZLaFuQeTnI65BKM98Ruwvq6SI2LwIVAPDP
hSeawaJI27mKqOfe5PPBSmyHAoGBAJMXxXmPD9sGaQ419DIpmZecJKBUAy9uXD8x
gbgeDpwfDaFJP8owByCKREocPFfi86LjCuQkyUKOfjYMN6iHIf1oEZjB8uJAatUr
FzI0ArXtUqOhwTLwTyFuUojE5own2WYsOAGByvgfyWjsGhvckYNhI4ODpNdPlxQ8
ZamaPGPsAoGARmR7CCPjodxASvRbIyzaVpZoJ/Z6x7dAumV+ysrV1BVYd0lYukmn
jO1kKBWApqpH1ve9XDQYN8zgxM4b16L21kpoWQnZtXrY3GZ4/it9kUgyB7+NwacI
BlXa8cMDL7Q/69o0d54U0X/NeX5QxuYR6OMJlrkQB7oiW/P/1mwjQgECFGI9QPSc
h9pT9XHqn+1rZ4bK+QGA
-----END DSA PRIVATE KEY-----
"""

ECDSA_PRIVATE_OUT_256 = """\
-----BEGIN EC PRIVATE KEY-----
MHcCAQEEIKB6ty3yVyKEnfF/zprx0qwC76MsMlHY4HXCnqho2eKioAoGCCqGSM49
AwEHoUQDQgAElI9mbdlaS+T9nHxY/59lFnn80EEecZDBHq4gLpccY8Mge5ZTMiMD
ADRvOqQ5R98Sxst765CAqXmRtz8vwoD96g==
-----END EC PRIVATE KEY-----
"""

ECDSA_PRIVATE_OUT_384 = """\
-----BEGIN EC PRIVATE KEY-----
MIGkAgEBBDBDdO8IXvlLJgM7+sNtPl7tI7FM5kzuEUEEPRjXIPQM7mISciwJPBt+
y43EuG8nL4mgBwYFK4EEACKhZANiAAQWxom0C1vQAGYhjdoREMVmGKBWlisDdzyk
mgyUjKpiJ9WfbIEVLsPGP8OdNjhr1y/8BZNIts+dJd6VmYw+4HzB+4F+U1Igs8K0
JEvh59VNkvWheViadDXCM2MV8Nq+DNg=
-----END EC PRIVATE KEY-----
"""

ECDSA_PRIVATE_OUT_521 = """\
-----BEGIN EC PRIVATE KEY-----
MIHcAgEBBEIAprQtAS3OF6iVUkT8IowTHWicHzShGgk86EtuEXvfQnhZFKsWm6Jo
iqAr1yEaiuI9LfB3Xs8cjuhgEEfbduYr/f6gBwYFK4EEACOhgYkDgYYABACaOaFL
ZGuxa5AW16qj6VLypFbLrEWrt9AZUloCMefxO8bNLjK/O5g0rAVasar1TnyHE9qj
4NwzANZASWjQNbc4MAG8vzqezFwLIn/kNyNTsXNfqEko9OgHZknlj2Z79dwTJcRA
L4QLcT5aND0EHZLB2fAUDXiWIb2j4rg1mwPlBMiBXA==
-----END EC PRIVATE KEY-----
"""

x1234 = b'\x01\x02\x03\x04'

TEST_KEY_BYTESTR_2 = '\x00\x00\x00\x07ssh-rsa\x00\x00\x00\x01#\x00\x00\x00\x81\x00\xd3\x8fV\xea\x07\x85\xa6k%\x8d<\x1f\xbc\x8dT\x98\xa5\x96$\xf3E#\xbe>\xbc\xd2\x93\x93\x87f\xceD\x18\xdb \x0c\xb3\xa1a\x96\xf8e#\xcc\xacS\x8a#\xefVlE\x83\x1epv\xc1o\x17M\xef\xdf\x89DUXL\xa6\x8b\xaa<\x06\x10\xd7\x93w\xec\xaf\xe2\xaf\x95\xd8\xfb\xd9\xbfw\xcb\x9f0)#y{\x10\x90\xaa\x85l\tPru\x8c\t\x19\xce\xa0\xf1\xd2\xdc\x8e/\x8b\xa8f\x9c0\xdey\x84\xd2F\xf7\xcbmm\x1f\x87'
TEST_KEY_BYTESTR_3 = '\x00\x00\x00\x07ssh-rsa\x00\x00\x00\x01#\x00\x00\x00\x00ӏV\x07k%<\x1fT$E#>ғfD\x18 \x0cae#̬S#VlE\x1epvo\x17M߉DUXL<\x06\x10דw\u2bd5ٿw˟0)#y{\x10l\tPru\t\x19Π\u070e/f0yFmm\x1f'


class KeyTest(unittest.TestCase):

    def setUp(self):
        pass

    def tearDown(self):
        pass

    def assert_keyfile_is_encrypted(self, keyfile):
        """
        A quick check that filename looks like an encrypted key.
        """
        with open(keyfile, "r") as fh:
            self.assertEqual(
                fh.readline()[:-1],
                "-----BEGIN RSA PRIVATE KEY-----"
            )
            self.assertEqual(fh.readline()[:-1], "Proc-Type: 4,ENCRYPTED")
            self.assertEqual(fh.readline()[0:10], "DEK-Info: ")

    def test_1_generate_key_bytes(self):
        key = util.generate_key_bytes(md5, x1234, 'happy birthday', 30)
        exp = b'\x61\xE1\xF2\x72\xF4\xC1\xC4\x56\x15\x86\xBD\x32\x24\x98\xC0\xE9\x24\x67\x27\x80\xF4\x7B\xB3\x7D\xDA\x7D\x54\x01\x9E\x64'
        self.assertEqual(exp, key)

    def test_2_load_rsa(self):
        key = RSAKey.from_private_key_file(test_path('test_rsa.key'))
        self.assertEqual('ssh-rsa', key.get_name())
        exp_rsa = b(FINGER_RSA.split()[1].replace(':', ''))
        my_rsa = hexlify(key.get_fingerprint())
        self.assertEqual(exp_rsa, my_rsa)
        self.assertEqual(PUB_RSA.split()[1], key.get_base64())
        self.assertEqual(1024, key.get_bits())

        s = StringIO()
        key.write_private_key(s)
        self.assertEqual(RSA_PRIVATE_OUT, s.getvalue())
        s.seek(0)
        key2 = RSAKey.from_private_key(s)
        self.assertEqual(key, key2)

    def test_3_load_rsa_password(self):
        key = RSAKey.from_private_key_file(test_path('test_rsa_password.key'), 'television')
        self.assertEqual('ssh-rsa', key.get_name())
        exp_rsa = b(FINGER_RSA.split()[1].replace(':', ''))
        my_rsa = hexlify(key.get_fingerprint())
        self.assertEqual(exp_rsa, my_rsa)
        self.assertEqual(PUB_RSA.split()[1], key.get_base64())
        self.assertEqual(1024, key.get_bits())

    def test_4_load_dss(self):
        key = DSSKey.from_private_key_file(test_path('test_dss.key'))
        self.assertEqual('ssh-dss', key.get_name())
        exp_dss = b(FINGER_DSS.split()[1].replace(':', ''))
        my_dss = hexlify(key.get_fingerprint())
        self.assertEqual(exp_dss, my_dss)
        self.assertEqual(PUB_DSS.split()[1], key.get_base64())
        self.assertEqual(1024, key.get_bits())

        s = StringIO()
        key.write_private_key(s)
        self.assertEqual(DSS_PRIVATE_OUT, s.getvalue())
        s.seek(0)
        key2 = DSSKey.from_private_key(s)
        self.assertEqual(key, key2)

    def test_5_load_dss_password(self):
        key = DSSKey.from_private_key_file(test_path('test_dss_password.key'), 'television')
        self.assertEqual('ssh-dss', key.get_name())
        exp_dss = b(FINGER_DSS.split()[1].replace(':', ''))
        my_dss = hexlify(key.get_fingerprint())
        self.assertEqual(exp_dss, my_dss)
        self.assertEqual(PUB_DSS.split()[1], key.get_base64())
        self.assertEqual(1024, key.get_bits())

    def test_6_compare_rsa(self):
        # verify that the private & public keys compare equal
        key = RSAKey.from_private_key_file(test_path('test_rsa.key'))
        self.assertEqual(key, key)
        pub = RSAKey(data=key.asbytes())
        self.assertTrue(key.can_sign())
        self.assertTrue(not pub.can_sign())
        self.assertEqual(key, pub)

    def test_7_compare_dss(self):
        # verify that the private & public keys compare equal
        key = DSSKey.from_private_key_file(test_path('test_dss.key'))
        self.assertEqual(key, key)
        pub = DSSKey(data=key.asbytes())
        self.assertTrue(key.can_sign())
        self.assertTrue(not pub.can_sign())
        self.assertEqual(key, pub)

    def test_8_sign_rsa(self):
        # verify that the rsa private key can sign and verify
        key = RSAKey.from_private_key_file(test_path('test_rsa.key'))
        msg = key.sign_ssh_data(b'ice weasels')
        self.assertTrue(type(msg) is Message)
        msg.rewind()
        self.assertEqual('ssh-rsa', msg.get_text())
        sig = bytes().join([byte_chr(int(x, 16)) for x in SIGNED_RSA.split(':')])
        self.assertEqual(sig, msg.get_binary())
        msg.rewind()
        pub = RSAKey(data=key.asbytes())
        self.assertTrue(pub.verify_ssh_sig(b'ice weasels', msg))

    def test_9_sign_dss(self):
        # verify that the dss private key can sign and verify
        key = DSSKey.from_private_key_file(test_path('test_dss.key'))
        msg = key.sign_ssh_data(b'ice weasels')
        self.assertTrue(type(msg) is Message)
        msg.rewind()
        self.assertEqual('ssh-dss', msg.get_text())
        # can't do the same test as we do for RSA, because DSS signatures
        # are usually different each time.  but we can test verification
        # anyway so it's ok.
        self.assertEqual(40, len(msg.get_binary()))
        msg.rewind()
        pub = DSSKey(data=key.asbytes())
        self.assertTrue(pub.verify_ssh_sig(b'ice weasels', msg))

    def test_A_generate_rsa(self):
        key = RSAKey.generate(1024)
        msg = key.sign_ssh_data(b'jerri blank')
        msg.rewind()
        self.assertTrue(key.verify_ssh_sig(b'jerri blank', msg))

    def test_B_generate_dss(self):
        key = DSSKey.generate(1024)
        msg = key.sign_ssh_data(b'jerri blank')
        msg.rewind()
        self.assertTrue(key.verify_ssh_sig(b'jerri blank', msg))

    def test_C_generate_ecdsa(self):
        key = ECDSAKey.generate()
        msg = key.sign_ssh_data(b'jerri blank')
        msg.rewind()
        self.assertTrue(key.verify_ssh_sig(b'jerri blank', msg))
        self.assertEqual(key.get_bits(), 256)
        self.assertEqual(key.get_name(), 'ecdsa-sha2-nistp256')

        key = ECDSAKey.generate(bits=256)
        msg = key.sign_ssh_data(b'jerri blank')
        msg.rewind()
        self.assertTrue(key.verify_ssh_sig(b'jerri blank', msg))
        self.assertEqual(key.get_bits(), 256)
        self.assertEqual(key.get_name(), 'ecdsa-sha2-nistp256')

        key = ECDSAKey.generate(bits=384)
        msg = key.sign_ssh_data(b'jerri blank')
        msg.rewind()
        self.assertTrue(key.verify_ssh_sig(b'jerri blank', msg))
        self.assertEqual(key.get_bits(), 384)
        self.assertEqual(key.get_name(), 'ecdsa-sha2-nistp384')

        key = ECDSAKey.generate(bits=521)
        msg = key.sign_ssh_data(b'jerri blank')
        msg.rewind()
        self.assertTrue(key.verify_ssh_sig(b'jerri blank', msg))
        self.assertEqual(key.get_bits(), 521)
        self.assertEqual(key.get_name(), 'ecdsa-sha2-nistp521')

    def test_10_load_ecdsa_256(self):
        key = ECDSAKey.from_private_key_file(test_path('test_ecdsa_256.key'))
        self.assertEqual('ecdsa-sha2-nistp256', key.get_name())
        exp_ecdsa = b(FINGER_ECDSA_256.split()[1].replace(':', ''))
        my_ecdsa = hexlify(key.get_fingerprint())
        self.assertEqual(exp_ecdsa, my_ecdsa)
        self.assertEqual(PUB_ECDSA_256.split()[1], key.get_base64())
        self.assertEqual(256, key.get_bits())

        s = StringIO()
        key.write_private_key(s)
        self.assertEqual(ECDSA_PRIVATE_OUT_256, s.getvalue())
        s.seek(0)
        key2 = ECDSAKey.from_private_key(s)
        self.assertEqual(key, key2)

    def test_11_load_ecdsa_password_256(self):
        key = ECDSAKey.from_private_key_file(test_path('test_ecdsa_password_256.key'), b'television')
        self.assertEqual('ecdsa-sha2-nistp256', key.get_name())
        exp_ecdsa = b(FINGER_ECDSA_256.split()[1].replace(':', ''))
        my_ecdsa = hexlify(key.get_fingerprint())
        self.assertEqual(exp_ecdsa, my_ecdsa)
        self.assertEqual(PUB_ECDSA_256.split()[1], key.get_base64())
        self.assertEqual(256, key.get_bits())

    def test_12_compare_ecdsa_256(self):
        # verify that the private & public keys compare equal
        key = ECDSAKey.from_private_key_file(test_path('test_ecdsa_256.key'))
        self.assertEqual(key, key)
        pub = ECDSAKey(data=key.asbytes())
        self.assertTrue(key.can_sign())
        self.assertTrue(not pub.can_sign())
        self.assertEqual(key, pub)

    def test_13_sign_ecdsa_256(self):
        # verify that the rsa private key can sign and verify
        key = ECDSAKey.from_private_key_file(test_path('test_ecdsa_256.key'))
        msg = key.sign_ssh_data(b'ice weasels')
        self.assertTrue(type(msg) is Message)
        msg.rewind()
        self.assertEqual('ecdsa-sha2-nistp256', msg.get_text())
        # ECDSA signatures, like DSS signatures, tend to be different
        # each time, so we can't compare against a "known correct"
        # signature.
        # Even the length of the signature can change.

        msg.rewind()
        pub = ECDSAKey(data=key.asbytes())
        self.assertTrue(pub.verify_ssh_sig(b'ice weasels', msg))

    def test_14_load_ecdsa_384(self):
        key = ECDSAKey.from_private_key_file(test_path('test_ecdsa_384.key'))
        self.assertEqual('ecdsa-sha2-nistp384', key.get_name())
        exp_ecdsa = b(FINGER_ECDSA_384.split()[1].replace(':', ''))
        my_ecdsa = hexlify(key.get_fingerprint())
        self.assertEqual(exp_ecdsa, my_ecdsa)
        self.assertEqual(PUB_ECDSA_384.split()[1], key.get_base64())
        self.assertEqual(384, key.get_bits())

        s = StringIO()
        key.write_private_key(s)
        self.assertEqual(ECDSA_PRIVATE_OUT_384, s.getvalue())
        s.seek(0)
        key2 = ECDSAKey.from_private_key(s)
        self.assertEqual(key, key2)

    def test_15_load_ecdsa_password_384(self):
        key = ECDSAKey.from_private_key_file(test_path('test_ecdsa_password_384.key'), b'television')
        self.assertEqual('ecdsa-sha2-nistp384', key.get_name())
        exp_ecdsa = b(FINGER_ECDSA_384.split()[1].replace(':', ''))
        my_ecdsa = hexlify(key.get_fingerprint())
        self.assertEqual(exp_ecdsa, my_ecdsa)
        self.assertEqual(PUB_ECDSA_384.split()[1], key.get_base64())
        self.assertEqual(384, key.get_bits())

    def test_16_compare_ecdsa_384(self):
        # verify that the private & public keys compare equal
        key = ECDSAKey.from_private_key_file(test_path('test_ecdsa_384.key'))
        self.assertEqual(key, key)
        pub = ECDSAKey(data=key.asbytes())
        self.assertTrue(key.can_sign())
        self.assertTrue(not pub.can_sign())
        self.assertEqual(key, pub)

    def test_17_sign_ecdsa_384(self):
        # verify that the rsa private key can sign and verify
        key = ECDSAKey.from_private_key_file(test_path('test_ecdsa_384.key'))
        msg = key.sign_ssh_data(b'ice weasels')
        self.assertTrue(type(msg) is Message)
        msg.rewind()
        self.assertEqual('ecdsa-sha2-nistp384', msg.get_text())
        # ECDSA signatures, like DSS signatures, tend to be different
        # each time, so we can't compare against a "known correct"
        # signature.
        # Even the length of the signature can change.

        msg.rewind()
        pub = ECDSAKey(data=key.asbytes())
        self.assertTrue(pub.verify_ssh_sig(b'ice weasels', msg))

    def test_18_load_ecdsa_521(self):
        key = ECDSAKey.from_private_key_file(test_path('test_ecdsa_521.key'))
        self.assertEqual('ecdsa-sha2-nistp521', key.get_name())
        exp_ecdsa = b(FINGER_ECDSA_521.split()[1].replace(':', ''))
        my_ecdsa = hexlify(key.get_fingerprint())
        self.assertEqual(exp_ecdsa, my_ecdsa)
        self.assertEqual(PUB_ECDSA_521.split()[1], key.get_base64())
        self.assertEqual(521, key.get_bits())

        s = StringIO()
        key.write_private_key(s)
        # Different versions of OpenSSL (SSLeay versions 0x1000100f and
        # 0x1000207f for instance) use different apparently valid (as far as
        # ssh-keygen is concerned) padding. So we can't check the actual value
        # of the pem encoded key.
        s.seek(0)
        key2 = ECDSAKey.from_private_key(s)
        self.assertEqual(key, key2)

    def test_19_load_ecdsa_password_521(self):
        key = ECDSAKey.from_private_key_file(test_path('test_ecdsa_password_521.key'), b'television')
        self.assertEqual('ecdsa-sha2-nistp521', key.get_name())
        exp_ecdsa = b(FINGER_ECDSA_521.split()[1].replace(':', ''))
        my_ecdsa = hexlify(key.get_fingerprint())
        self.assertEqual(exp_ecdsa, my_ecdsa)
        self.assertEqual(PUB_ECDSA_521.split()[1], key.get_base64())
        self.assertEqual(521, key.get_bits())

    def test_20_compare_ecdsa_521(self):
        # verify that the private & public keys compare equal
        key = ECDSAKey.from_private_key_file(test_path('test_ecdsa_521.key'))
        self.assertEqual(key, key)
        pub = ECDSAKey(data=key.asbytes())
        self.assertTrue(key.can_sign())
        self.assertTrue(not pub.can_sign())
        self.assertEqual(key, pub)

    def test_21_sign_ecdsa_521(self):
        # verify that the rsa private key can sign and verify
        key = ECDSAKey.from_private_key_file(test_path('test_ecdsa_521.key'))
        msg = key.sign_ssh_data(b'ice weasels')
        self.assertTrue(type(msg) is Message)
        msg.rewind()
        self.assertEqual('ecdsa-sha2-nistp521', msg.get_text())
        # ECDSA signatures, like DSS signatures, tend to be different
        # each time, so we can't compare against a "known correct"
        # signature.
        # Even the length of the signature can change.

        msg.rewind()
        pub = ECDSAKey(data=key.asbytes())
        self.assertTrue(pub.verify_ssh_sig(b'ice weasels', msg))

    def test_salt_size(self):
        # Read an existing encrypted private key
        file_ = test_path('test_rsa_password.key')
        password = 'television'
        newfile = file_ + '.new'
        newpassword = 'radio'
        key = RSAKey(filename=file_, password=password)
        # Write out a newly re-encrypted copy with a new password.
        # When the bug under test exists, this will ValueError.
        try:
            key.write_private_key_file(newfile, password=newpassword)
            self.assert_keyfile_is_encrypted(newfile)
            # Verify the inner key data still matches (when no ValueError)
            key2 = RSAKey(filename=newfile, password=newpassword)
            self.assertEqual(key, key2)
        finally:
            os.remove(newfile)

    def test_stringification(self):
        key = RSAKey.from_private_key_file(test_path('test_rsa.key'))
        comparable = TEST_KEY_BYTESTR_2 if PY2 else TEST_KEY_BYTESTR_3
        self.assertEqual(str(key), comparable)

    def test_ed25519(self):
        key1 = Ed25519Key.from_private_key_file(test_path('test_ed25519.key'))
        key2 = Ed25519Key.from_private_key_file(
            test_path('test_ed25519_password.key'), b'abc123'
        )
        self.assertNotEqual(key1.asbytes(), key2.asbytes())

    def test_ed25519_compare(self):
        # verify that the private & public keys compare equal
        key = Ed25519Key.from_private_key_file(test_path('test_ed25519.key'))
        self.assertEqual(key, key)
        pub = Ed25519Key(data=key.asbytes())
        self.assertTrue(key.can_sign())
        self.assertTrue(not pub.can_sign())
        self.assertEqual(key, pub)

<<<<<<< HEAD
    def test_ed25519_load_from_file_obj(self):
        with open(test_path('test_ed25519.key')) as pkey_fileobj:
            key = Ed25519Key.from_private_key(pkey_fileobj)
        self.assertEqual(key, key)
        self.assertTrue(key.can_sign())
=======
    def test_ed25519_nonbytes_password(self):
        # https://github.com/paramiko/paramiko/issues/1039
        key = Ed25519Key.from_private_key_file(
            test_path('test_ed25519_password.key'),
            # NOTE: not a bytes. Amusingly, the test above for same key DOES
            # explicitly cast to bytes...code smell!
            'abc123',
        )
        # No exception -> it's good. Meh.
>>>>>>> bba1f999

    def test_keyfile_is_actually_encrypted(self):
        # Read an existing encrypted private key
        file_ = test_path('test_rsa_password.key')
        password = 'television'
        newfile = file_ + '.new'
        newpassword = 'radio'
        key = RSAKey(filename=file_, password=password)
        # Write out a newly re-encrypted copy with a new password.
        # When the bug under test exists, this will ValueError.
        try:
            key.write_private_key_file(newfile, password=newpassword)
            self.assert_keyfile_is_encrypted(newfile)
        finally:
            os.remove(newfile)

    def test_certificates(self):
        # NOTE: we also test 'live' use of cert auth for all key types in
        # test_client.py; this and nearby cert tests are more about the gritty
        # details.
        # PKey.load_certificate
        key_path = test_path(os.path.join('cert_support', 'test_rsa.key'))
        key = RSAKey.from_private_key_file(key_path)
        self.assertTrue(key.public_blob is None)
        cert_path = test_path(
            os.path.join('cert_support', 'test_rsa.key-cert.pub')
        )
        key.load_certificate(cert_path)
        self.assertTrue(key.public_blob is not None)
        self.assertEqual(key.public_blob.key_type, 'ssh-rsa-cert-v01@openssh.com')
        self.assertEqual(key.public_blob.comment, 'test_rsa.key.pub')
        # Delve into blob contents, for test purposes
        msg = Message(key.public_blob.key_blob)
        self.assertEqual(msg.get_text(), 'ssh-rsa-cert-v01@openssh.com')
        nonce = msg.get_string()
        e = msg.get_mpint()
        n = msg.get_mpint()
        self.assertEqual(e, key.public_numbers.e)
        self.assertEqual(n, key.public_numbers.n)
        # Serial number
        self.assertEqual(msg.get_int64(), 1234)

        # Prevented from loading certificate that doesn't match
        key_path = test_path(os.path.join('cert_support', 'test_ed25519.key'))
        key1 = Ed25519Key.from_private_key_file(key_path)
        self.assertRaises(
            ValueError,
            key1.load_certificate,
            test_path('test_rsa.key-cert.pub'),
        )<|MERGE_RESOLUTION|>--- conflicted
+++ resolved
@@ -466,13 +466,6 @@
         self.assertTrue(not pub.can_sign())
         self.assertEqual(key, pub)
 
-<<<<<<< HEAD
-    def test_ed25519_load_from_file_obj(self):
-        with open(test_path('test_ed25519.key')) as pkey_fileobj:
-            key = Ed25519Key.from_private_key(pkey_fileobj)
-        self.assertEqual(key, key)
-        self.assertTrue(key.can_sign())
-=======
     def test_ed25519_nonbytes_password(self):
         # https://github.com/paramiko/paramiko/issues/1039
         key = Ed25519Key.from_private_key_file(
@@ -482,7 +475,12 @@
             'abc123',
         )
         # No exception -> it's good. Meh.
->>>>>>> bba1f999
+
+    def test_ed25519_load_from_file_obj(self):
+        with open(test_path('test_ed25519.key')) as pkey_fileobj:
+            key = Ed25519Key.from_private_key(pkey_fileobj)
+        self.assertEqual(key, key)
+        self.assertTrue(key.can_sign())
 
     def test_keyfile_is_actually_encrypted(self):
         # Read an existing encrypted private key
