--- conflicted
+++ resolved
@@ -117,15 +117,10 @@
     def _log(self, level, msg, *args):
         if isinstance(msg, list):
             for m in msg:
-<<<<<<< HEAD
-                super(SFTPClient, self)._log(level, "[chan %s] " + m, *([self.sock.get_name()] + list(args)))
-        else:
-=======
                 self._log(level, m, *args)
         else:
             # escape '%' in msg (they could come from file or directory names) before logging
             msg = msg.replace('%','%%')
->>>>>>> a0b2ae29
             super(SFTPClient, self)._log(level, "[chan %s] " + msg, *([self.sock.get_name()] + list(args)))
 
     def close(self):
