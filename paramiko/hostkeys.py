# Copyright (C) 2006-2007  Robey Pointer <robeypointer@gmail.com>
#
# This file is part of paramiko.
#
# Paramiko is free software; you can redistribute it and/or modify it under the
# terms of the GNU Lesser General Public License as published by the Free
# Software Foundation; either version 2.1 of the License, or (at your option)
# any later version.
#
# Paramiko is distrubuted in the hope that it will be useful, but WITHOUT ANY
# WARRANTY; without even the implied warranty of MERCHANTABILITY or FITNESS FOR
# A PARTICULAR PURPOSE.  See the GNU Lesser General Public License for more
# details.
#
# You should have received a copy of the GNU Lesser General Public License
# along with Paramiko; if not, write to the Free Software Foundation, Inc.,
# 59 Temple Place, Suite 330, Boston, MA  02111-1307  USA.

"""
L{HostKeys}
"""

import base64
import binascii
from Crypto.Hash import SHA, HMAC
import UserDict

from paramiko.common import *
from paramiko.dsskey import DSSKey
from paramiko.rsakey import RSAKey
<<<<<<< HEAD
from paramiko.util import get_logger
=======
from paramiko.ecdsakey import ECDSAKey
>>>>>>> a733c428


class InvalidHostKey(Exception):

    def __init__(self, line, exc):
        self.line = line
        self.exc = exc
        self.args = (line, exc)


class HostKeyEntry:
    """
    Representation of a line in an OpenSSH-style "known hosts" file.
    """

    def __init__(self, hostnames=None, key=None):
        self.valid = (hostnames is not None) and (key is not None)
        self.hostnames = hostnames
        self.key = key

    def from_line(cls, line, lineno=None):
        """
        Parses the given line of text to find the names for the host,
        the type of key, and the key data. The line is expected to be in the
        format used by the openssh known_hosts file.

        Lines are expected to not have leading or trailing whitespace.
        We don't bother to check for comments or empty lines.  All of
        that should be taken care of before sending the line to us.

        @param line: a line from an OpenSSH known_hosts file
        @type line: str
        """
        log = get_logger('paramiko.hostkeys')
        fields = line.split(' ')
        if len(fields) < 3:
            # Bad number of fields
            log.info("Not enough fields found in known_hosts in line %s (%r)" %
                     (lineno, line))
            return None
        fields = fields[:3]

        names, keytype, key = fields
        names = names.split(',')

        # Decide what kind of key we're looking at and create an object
        # to hold it accordingly.
        try:
            if keytype == 'ssh-rsa':
                key = RSAKey(data=base64.decodestring(key))
            elif keytype == 'ssh-dss':
                key = DSSKey(data=base64.decodestring(key))
            elif keytype == 'ecdsa-sha2-nistp256':
                key = ECDSAKey(data=base64.decodestring(key))
            else:
                log.info("Unable to handle key of type %s" % (keytype,))
                return None

        except binascii.Error, e:
            raise InvalidHostKey(line, e)

        return cls(names, key)
    from_line = classmethod(from_line)

    def to_line(self):
        """
        Returns a string in OpenSSH known_hosts file format, or None if
        the object is not in a valid state.  A trailing newline is
        included.
        """
        if self.valid:
            return '%s %s %s\n' % (','.join(self.hostnames), self.key.get_name(),
                   self.key.get_base64())
        return None

    def __repr__(self):
        return '<HostKeyEntry %r: %r>' % (self.hostnames, self.key)


class HostKeys (UserDict.DictMixin):
    """
    Representation of an openssh-style "known hosts" file.  Host keys can be
    read from one or more files, and then individual hosts can be looked up to
    verify server keys during SSH negotiation.

    A HostKeys object can be treated like a dict; any dict lookup is equivalent
    to calling L{lookup}.

    @since: 1.5.3
    """

    def __init__(self, filename=None):
        """
        Create a new HostKeys object, optionally loading keys from an openssh
        style host-key file.

        @param filename: filename to load host keys from, or C{None}
        @type filename: str
        """
        # emulate a dict of { hostname: { keytype: PKey } }
        self._entries = []
        if filename is not None:
            self.load(filename)

    def add(self, hostname, keytype, key):
        """
        Add a host key entry to the table.  Any existing entry for a
        C{(hostname, keytype)} pair will be replaced.

        @param hostname: the hostname (or IP) to add
        @type hostname: str
        @param keytype: key type (C{"ssh-rsa"} or C{"ssh-dss"})
        @type keytype: str
        @param key: the key to add
        @type key: L{PKey}
        """
        for e in self._entries:
            if (hostname in e.hostnames) and (e.key.get_name() == keytype):
                e.key = key
                return
        self._entries.append(HostKeyEntry([hostname], key))

    def load(self, filename):
        """
        Read a file of known SSH host keys, in the format used by openssh.
        This type of file unfortunately doesn't exist on Windows, but on
        posix, it will usually be stored in
        C{os.path.expanduser("~/.ssh/known_hosts")}.

        If this method is called multiple times, the host keys are merged,
        not cleared.  So multiple calls to C{load} will just call L{add},
        replacing any existing entries and adding new ones.

        @param filename: name of the file to read host keys from
        @type filename: str

        @raise IOError: if there was an error reading the file
        """
        f = open(filename, 'r')
        for lineno, line in enumerate(f):
            line = line.strip()
            if (len(line) == 0) or (line[0] == '#'):
                continue
            e = HostKeyEntry.from_line(line, lineno)
            if e is not None:
                _hostnames = e.hostnames
                for h in _hostnames:
                    if self.check(h, e.key):
                        e.hostnames.remove(h)
                if len(e.hostnames):
                    self._entries.append(e)
        f.close()

    def save(self, filename):
        """
        Save host keys into a file, in the format used by openssh.  The order of
        keys in the file will be preserved when possible (if these keys were
        loaded from a file originally).  The single exception is that combined
        lines will be split into individual key lines, which is arguably a bug.

        @param filename: name of the file to write
        @type filename: str

        @raise IOError: if there was an error writing the file

        @since: 1.6.1
        """
        f = open(filename, 'w')
        for e in self._entries:
            line = e.to_line()
            if line:
                f.write(line)
        f.close()

    def lookup(self, hostname):
        """
        Find a hostkey entry for a given hostname or IP.  If no entry is found,
        C{None} is returned.  Otherwise a dictionary of keytype to key is
        returned.  The keytype will be either C{"ssh-rsa"} or C{"ssh-dss"}.

        @param hostname: the hostname (or IP) to lookup
        @type hostname: str
        @return: keys associated with this host (or C{None})
        @rtype: dict(str, L{PKey})
        """
        class SubDict (UserDict.DictMixin):
            def __init__(self, hostname, entries, hostkeys):
                self._hostname = hostname
                self._entries = entries
                self._hostkeys = hostkeys

            def __getitem__(self, key):
                for e in self._entries:
                    if e.key.get_name() == key:
                        return e.key
                raise KeyError(key)

            def __setitem__(self, key, val):
                for e in self._entries:
                    if e.key is None:
                        continue
                    if e.key.get_name() == key:
                        # replace
                        e.key = val
                        break
                else:
                    # add a new one
                    e = HostKeyEntry([hostname], val)
                    self._entries.append(e)
                    self._hostkeys._entries.append(e)

            def keys(self):
                return [e.key.get_name() for e in self._entries if e.key is not None]

        entries = []
        for e in self._entries:
            for h in e.hostnames:
                if (h.startswith('|1|') and (self.hash_host(hostname, h) == h)) or (h == hostname):
                    entries.append(e)
        if len(entries) == 0:
            return None
        return SubDict(hostname, entries, self)

    def check(self, hostname, key):
        """
        Return True if the given key is associated with the given hostname
        in this dictionary.

        @param hostname: hostname (or IP) of the SSH server
        @type hostname: str
        @param key: the key to check
        @type key: L{PKey}
        @return: C{True} if the key is associated with the hostname; C{False}
            if not
        @rtype: bool
        """
        k = self.lookup(hostname)
        if k is None:
            return False
        host_key = k.get(key.get_name(), None)
        if host_key is None:
            return False
        return str(host_key) == str(key)

    def clear(self):
        """
        Remove all host keys from the dictionary.
        """
        self._entries = []

    def __getitem__(self, key):
        ret = self.lookup(key)
        if ret is None:
            raise KeyError(key)
        return ret

    def __setitem__(self, hostname, entry):
        # don't use this please.
        if len(entry) == 0:
            self._entries.append(HostKeyEntry([hostname], None))
            return
        for key_type in entry.keys():
            found = False
            for e in self._entries:
                if (hostname in e.hostnames) and (e.key.get_name() == key_type):
                    # replace
                    e.key = entry[key_type]
                    found = True
            if not found:
                self._entries.append(HostKeyEntry([hostname], entry[key_type]))

    def keys(self):
        # python 2.4 sets would be nice here.
        ret = []
        for e in self._entries:
            for h in e.hostnames:
                if h not in ret:
                    ret.append(h)
        return ret

    def values(self):
        ret = []
        for k in self.keys():
            ret.append(self.lookup(k))
        return ret

    def hash_host(hostname, salt=None):
        """
        Return a "hashed" form of the hostname, as used by openssh when storing
        hashed hostnames in the known_hosts file.

        @param hostname: the hostname to hash
        @type hostname: str
        @param salt: optional salt to use when hashing (must be 20 bytes long)
        @type salt: str
        @return: the hashed hostname
        @rtype: str
        """
        if salt is None:
            salt = rng.read(SHA.digest_size)
        else:
            if salt.startswith('|1|'):
                salt = salt.split('|')[2]
            salt = base64.decodestring(salt)
        assert len(salt) == SHA.digest_size
        hmac = HMAC.HMAC(salt, hostname, SHA).digest()
        hostkey = '|1|%s|%s' % (base64.encodestring(salt), base64.encodestring(hmac))
        return hostkey.replace('\n', '')
    hash_host = staticmethod(hash_host)
<|MERGE_RESOLUTION|>--- conflicted
+++ resolved
@@ -28,11 +28,8 @@
 from paramiko.common import *
 from paramiko.dsskey import DSSKey
 from paramiko.rsakey import RSAKey
-<<<<<<< HEAD
 from paramiko.util import get_logger
-=======
 from paramiko.ecdsakey import ECDSAKey
->>>>>>> a733c428
 
 
 class InvalidHostKey(Exception):
